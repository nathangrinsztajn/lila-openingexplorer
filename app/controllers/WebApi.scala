package controllers

import ornicar.scalalib.Validation
import scala.concurrent.Future
import scalaz.{ Success, Failure }

import javax.inject.{ Inject, Singleton }

import play.api._
import play.api.inject.ApplicationLifecycle
import play.api.mvc._

import chess.format.Forsyth

import lila.openingexplorer._

@Singleton
class WebApi @Inject() (
    protected val lifecycle: ApplicationLifecycle) extends Controller with Validation {

  val masterDb = new MasterDatabase()
  val importer = new Importer(masterDb)

  lifecycle.addStopHook { () =>
    Future.successful(masterDb.close)
  }

  def getMaster = Action { implicit req =>
    Forms.master.form.bindFromRequest.fold(
      err => BadRequest(err.toString),
      data => {
        (Forsyth << data.fen) match {
          case Some(situation) =>
            val entry = masterDb.probe(situation)
            val children = masterDb.probeChildren(situation)
              .filter(_._2.totalGames > 0)
              .sortBy(-_._2.totalGames)
              .take(data.movesOrDefault)
            Ok(JsonView.entry(entry, children)).withHeaders(
              "Access-Control-Allow-Origin" -> "*"
            )
          case None =>
            BadRequest("valid fen required")
        }
      })
  }

  def getLichess = Action { implicit req =>
    Forms.lichess.form.bindFromRequest.fold(
      err => BadRequest(err.toString),
      data => {
        println(data)
        Ok
      })
  }

  /* def get(name: String) = Action { implicit req =>
    Category.find(name) match {
      case Some(category) => getCategory(category)
      case None           => NotFound("category not found")
    }
  }

  def getCategory(category: Category)(implicit req: RequestHeader) = {
    val fen = req.queryString get "fen" flatMap (_.headOption)

    val ratingGroups = RatingGroup.range(
      req.queryString get "minRating" flatMap (_.headOption) flatMap parseIntOption,
      req.queryString get "maxRating" flatMap (_.headOption) flatMap parseIntOption
    )

    fen.flatMap(Forsyth << _).map(_.withVariant(category.variant)) match {
      case Some(situation) =>
        val entry = db.probe(category, situation)

        Ok(Json.toJson(Map(
          "total" -> Json.toJson(entry.sumGames(ratingGroups)),
          "white" -> Json.toJson(entry.sumWhiteWins(ratingGroups)),
          "draws" -> Json.toJson(entry.sumDraws(ratingGroups)),
          "black" -> Json.toJson(entry.sumBlackWins(ratingGroups)),
          "moves" -> moveEntriesToJson(db.probeChildren(category, situation), ratingGroups),
          "games" -> Json.toJson(entry.takeTopGames(Entry.maxGames).map(gameRefToJson))
        ))).withHeaders(
          "Access-Control-Allow-Origin" -> "*"
        )
      case None =>
        BadRequest("valid fen required")
    }
  } */

<<<<<<< HEAD
  private def collectHashes(parsed: chess.format.pgn.ParsedPgn): Set[PositionHash] = {
    import chess.format.pgn.San
    def truncateMoves(moves: List[San]) = moves take 50

    chess.format.pgn.Reader.fullWithSans(parsed, truncateMoves _) match {
      case scalaz.Success(replay) =>
        (
          // the starting position
          List(masterDb.hash(replay.moves.last.fold(_.situationBefore, _.situationBefore))) ++
          // all others
          replay.moves.map(_.fold(_.situationAfter, _.situationAfter)).map(masterDb.hash(_))
        ).toSet
      case scalaz.Failure(e) =>
        Set.empty
=======
  def putMaster = Action(parse.tolerantText) { implicit req =>
    importer.master(req.body) match {
      case (Success(_), ms)      => Ok(s"$ms ms")
      case (Failure(errors), ms) => BadRequest(errors.list.mkString)
>>>>>>> 560e98a1
    }
  }

  def putLichess(variantKey: String) = Action(parse.tolerantText) { implicit req =>
    chess.variant.Variant.byKey.get(variantKey).fold(BadRequest(s"Unknown variant $variantKey")) { variant =>
      importer.lichess(variant, req.body) match {
        case (_, ms) => Ok(s"$ms ms")
      }
    }
  }
}<|MERGE_RESOLUTION|>--- conflicted
+++ resolved
@@ -88,27 +88,10 @@
     }
   } */
 
-<<<<<<< HEAD
-  private def collectHashes(parsed: chess.format.pgn.ParsedPgn): Set[PositionHash] = {
-    import chess.format.pgn.San
-    def truncateMoves(moves: List[San]) = moves take 50
-
-    chess.format.pgn.Reader.fullWithSans(parsed, truncateMoves _) match {
-      case scalaz.Success(replay) =>
-        (
-          // the starting position
-          List(masterDb.hash(replay.moves.last.fold(_.situationBefore, _.situationBefore))) ++
-          // all others
-          replay.moves.map(_.fold(_.situationAfter, _.situationAfter)).map(masterDb.hash(_))
-        ).toSet
-      case scalaz.Failure(e) =>
-        Set.empty
-=======
   def putMaster = Action(parse.tolerantText) { implicit req =>
     importer.master(req.body) match {
       case (Success(_), ms)      => Ok(s"$ms ms")
       case (Failure(errors), ms) => BadRequest(errors.list.mkString)
->>>>>>> 560e98a1
     }
   }
 
